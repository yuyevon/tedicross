"use strict";

/**************************
 * Import important stuff *
 **************************/

const Application = require("../Application");
const makeUpdateEmitter = require("./makeUpdateEmitter");
const handleEntities = require("./handleEntities");
const messageConverter = require("./messageConverter");
const MessageMap = require("../MessageMap");
const _ = require("lodash");
const mime = require("mime/lite");

/**
 * Creates a function which sends files from Telegram to discord
 *
 * @param {BotAPI} tgBot	The Telegram bot
 * @param {Discord.Client} dcBot	The Discord bot
 * @param {DiscordUserMap} arg.dcUsers	A map between discord users and their IDs
 *
 * @returns {Function}	A function which can be used to send files from Telegram to Discord
 *
 * @private
 */
function makeFileSender(tgBot, dcBot, dcUsers) {
	/**
	 * Sends a file to Discord
	 *
	 * @param {String} arg.discordChannel Discord channel ID
	 * @param {Message} arg.message	Display name of the sender
	 * @param {String} arg.fileId	ID of the file to download from Telegram's servers
	 * @param {String} arg.fileName	Name of the file to send
	 * @param {String} [arg.caption]	Additional text to send with the file
	 * @param {Boolean} [arg.resolveExtension]	Set to true if the bot should try to find the file extension itself, in which case it will be appended to the file name. Defaults to false
	 */
	return async function({discordChannel, message, fileId, fileName, caption = "", resolveExtension = false}) {
		// Make the text to send
		const messageObj = messageConverter({ message, dcUsers, tgBot });
		const textToSend = `**${messageObj.from}**:\n${caption}`

		// Wait for the Discord bot to become ready
		await dcBot.ready;
		
		// Start getting the file
		const file = await tgBot.getFile({file_id: fileId});

		// Get the extension, if necessary
		let extension = "";
		if (resolveExtension) {
			extension = "." + file.file_path.split(".").pop();
		}
		const fileStream = await tgBot.helperGetFileStream(file);

		// Create an array of buffers to store the file in
		const buffers = [];

		// Fetch the file
		fileStream.on("data", (chunk) => {
			buffers.push(chunk);
		});

		return new Promise((resolve) => {
			// Send the file when it is fetched
			fileStream.on("end", async () => {
				const p = dcBot.channels.get(discordChannel).send(
					textToSend,
					{
						file: {
							attachment: Buffer.concat(buffers),
							name: fileName + extension
						}
					}
				);

				// Pass the promise back to the caller
				resolve(p);
			});
		});
	};
}


/**
 * Curryed function creating handlers handling messages which should not be relayed, and passing through those which should
 *
 * @param {BotAPI} tgBot	The Telegram bot
 * @param {Function} func	The message handler to wrap
 * @param {Message} message	The Telegram message triggering the wrapped function
 *
 * @private
 */
const createMessageHandler = _.curry(async (tgBot, func, message) => {
	if (message.text !== undefined && tgBot.me !== undefined && message.text.toLowerCase() === `@${tgBot.me.username} chatinfo`.toLowerCase()) {
		// This is a request for chat info. Give it, no matter which chat this is from
		tgBot.sendMessage({
			chat_id: message.chat.id,
			text: "chatID: " + message.chat.id
		});
	} else {
		// Check if the message came from the correct chat
		if (!Application.bridgeMap.has("telegram", message.chat.id)) {

			try {
				// Tell the sender that this is a private bot
				tgBot.sendMessage({
					chat_id: message.chat.id,
					text: "This is an instance of a [TediCross](https://github.com/Suppen/TediCross) bot, "
					  + "bridging a chat in Telegram with one in Discord. "
					  + "If you wish to use TediCross yourself, please download and create an instance. "
					  + "Join our [Telegram group](https://t.me/TediCrossSupport) or [Discord server](https://discord.gg/MfzGMzy) for help"
					,
					parse_mode: "markdown"
				});
			} catch (err) {
				// Hmm... Could not send the message for some reason...
				console.error("Could not tell user to get their own TediCross instance:", err, message);
			}
		} else {
			// Do the thing
			const bridge = Application.bridgeMap.getBridge("telegram", message.chat.id);
			func(message, bridge);
		}
	}
});

/**********************
 * The setup function *
 **********************/

/**
 * Sets up the receiving of Telegram messages, and relaying them to Discord
 *
 * @param {BotAPI} tgBot	The Telegram bot
 * @param {Discord.Client} dcBot	The Discord bot
 * @param {DiscordUserMap} dcUsers	A map between discord users and their IDs
 * @param {MessageMap} messageMap	Map between IDs of messages
 */
function setup(tgBot, dcBot, dcUsers, messageMap) {
	// Start longpolling
	const updateEmitter = makeUpdateEmitter(tgBot, Application.settings);

	// Make the file sender
	const sendFile = makeFileSender(tgBot, dcBot, dcUsers);

	// Create the message handler wrapper
	const wrapFunction = createMessageHandler(tgBot);

	// Set up event listener for text messages from Telegram
<<<<<<< HEAD
	tgBot.on("text", wrapFunction(async (message, bridge) => {
=======
	updateEmitter.on("text", wrapFunction((message, bridge) => {
>>>>>>> bd94d703

		// Turn the text discord friendly
		const messageObj = messageConverter({ message, dcUsers, tgBot });

		try {
			// Pass it on to Discord when the dcBot is ready
			await dcBot.ready;
			const dcMessage = await dcBot.channels.get(bridge.discord.channel).send(messageObj.composed);

			// Make the mapping so future edits can work
			messageMap.insert(MessageMap.TELEGRAM_TO_DISCORD, message.message_id, dcMessage.id);
		} catch (err) {
			// Could not send it for some reason... Log it
			Application.logger.error(`[${bridge.name}] Discord did not accept a text message:`, err);
			Application.logger.error(`[${bridge.name}] Failed message:`, message.text);
		}
	}));

	// Set up event listener for photo messages from Telegram
<<<<<<< HEAD
	tgBot.on("photo", wrapFunction(async (message, bridge) => {
		try {
			await sendFile({
				discordChannel: bridge.discord.channel,
				message,
				fileId: message.photo[message.photo.length-1].file_id,
				fileName: "photo.jpg",	// Telegram will convert it to jpg no matter what filetype is actually sent
				caption: message.caption
			});
		} catch (err) {
			Application.logger.error(`[${bridge.name}] Could not send photo`, err);
		}
	}));

	// Set up event listener for stickers from Telegram
	tgBot.on("sticker", wrapFunction(async (message, bridge) => {
		try {
			await sendFile({
				discordChannel: bridge.discord.channel,
				message,
				fileId: message.sticker.thumb.file_id,
				fileName: "sticker.webp",	// Telegram will insist that it is a jpg, but it really is a webp
				caption: Application.settings.telegram.sendEmojiWithStickers ? message.sticker.emoji : undefined
			});
		} catch (err) {
			Application.logger.error(`[${bridge.name}] Could not send sticker`, err);
		}
	}));

	// Set up event listener for filetypes not caught by the other filetype handlers
	tgBot.on("document", wrapFunction(async (message, bridge) => {
		try {
			await sendFile({
				discordChannel: bridge.discord.channel,
				message,
				fileId: message.document.file_id,
				fileName: message.document.file_name,
				resolveExtension: false
			});
		} catch (err) {
			Application.logger.error(`[${bridge.name}] Could not send document`, err);
		}
	}));

	// Set up event listener for voice messages
	tgBot.on("voice", wrapFunction(async (message, bridge) => {
		try {
			await sendFile({
				discordChannel: bridge.discord.channel,
				message,
				fileId: message.voice.file_id,
				fileName: "voice" + "." + mime.getExtension(message.voice.mime_type),
				resolveExtension: false
			})
		} catch (err) {
			Application.logger.error(`[${bridge.name}] Could not send voice`, err);
		}
	}));

	// Set up event listener for audio messages
	tgBot.on("audio", wrapFunction(async (message, bridge) => {
		try {
			await sendFile({
				discordChannel: bridge.discord.channel,
				message,
				fileId: message.audio.file_id,
				fileName: message.audio.title,
				resolveExtension: true
			})
		} catch (err) {
			Application.logger.error(`[${bridge.name}] Could not send audio`, err);
		}
	}));

	// Set up event listener for video messages
	tgBot.on("video", wrapFunction(async (message, bridge) => {
		try {
			await sendFile({
				discordChannel: bridge.discord.channel,
				message,
				fileId: message.video.file_id,
				fileName: "video" + "." + mime.getExtension(message.video.mime_type),
				resolveExtension: false
			})
		} catch (err) {
			Application.logger.error(`[${bridge.name}] Could not send video`, err);
		}
	}));

	// Set up event listener for message edits
	tgBot.on("messageEdit", wrapFunction(async (tgMessage, bridge) => {
		try {
			// Wait for the Discord bot to become ready
			await dcBot.ready;

			// Try to get the corresponding message in Discord
			const dcMessageId = messageMap.getCorresponding(MessageMap.TELEGRAM_TO_DISCORD, tgMessage.message_id);
=======
	updateEmitter.on("photo", wrapFunction((message, bridge) => {
		sendFile({
			discordChannel: bridge.discord.channel,
			message,
			fileId: message.photo[message.photo.length-1].file_id,
			fileName: "photo.jpg",	// Telegram will convert it to jpg no matter what filetype is actually sent
			caption: message.caption
		  })
		  .catch((err) => Application.logger.error(`[${bridge.name}] Could not send photo`, err));
	}));

	// Set up event listener for stickers from Telegram
	updateEmitter.on("sticker", wrapFunction((message, bridge) => {
		sendFile({
			discordChannel: bridge.discord.channel,
			message,
			fileId: message.sticker.thumb.file_id,
			fileName: "sticker.webp",	// Telegram will insist that it is a jpg, but it really is a webp
			caption: Application.settings.telegram.sendEmojiWithStickers ? message.sticker.emoji : undefined
		  })
		  .catch((err) => Application.logger.error(`[${bridge.name}] Could not send sticker`, err));
	}));

	// Set up event listener for filetypes not caught by the other filetype handlers
	updateEmitter.on("document", wrapFunction((message, bridge) => {
		sendFile({
			discordChannel: bridge.discord.channel,
			message,
			fileId: message.document.file_id,
			fileName: message.document.file_name,
			resolveExtension: false
		  })
		  .catch((err) => Application.logger.error(`[${bridge.name}] Could not send document`, err));
	}));

	// Set up event listener for voice messages
	updateEmitter.on("voice", wrapFunction((message, bridge) => {
		sendFile({
			discordChannel: bridge.discord.channel,
			message,
			fileId: message.voice.file_id,
			fileName: "voice" + "." + mime.getExtension(message.voice.mime_type),
			resolveExtension: false
		  })
		  .catch((err) => Application.logger.error(`[${bridge.name}] Could not send voice`, err));
	}));

	// Set up event listener for audio messages
	updateEmitter.on("audio", wrapFunction((message, bridge) => {
		sendFile({
			discordChannel: bridge.discord.channel,
			message,
			fileId: message.audio.file_id,
			fileName: message.audio.title,
			resolveExtension: true
		  })
		  .catch((err) => Application.logger.error(`[${bridge.name}] Could not send audio`, err));
	}));

	// Set up event listener for video messages
	updateEmitter.on("video", wrapFunction((message, bridge) => {
		sendFile({
			discordChannel: bridge.discord.channel,
			message,
			fileId: message.video.file_id,
			fileName: "video" + "." + mime.getExtension(message.video.mime_type),
			resolveExtension: false
		  })
		  .catch((err) => Application.logger.error(`[${bridge.name}] Could not send video`, err));
	}));

	// Set up event listener for message edits
	updateEmitter.on("messageEdit", wrapFunction((tgMessage, bridge) => {
		// Wait for the Discord bot to become ready
		dcBot.ready
		  // Try to get the corresponding message in Discord
		  .then(() => messageMap.getCorresponding(MessageMap.TELEGRAM_TO_DISCORD, tgMessage.message_id))
		  // Get the message from Discord
		  .then((dcMessageId) => dcBot.channels.get(bridge.discord.channel).fetchMessage(dcMessageId))
		  .then((dcMessage) => {
>>>>>>> bd94d703

			// Get the message from Discord
			const dcMessage = await dcBot.channels.get(bridge.discord.channel).fetchMessage(dcMessageId);

			// Turn the message more discord friendly
			const messageObj = messageConverter({ message: tgMessage, dcUsers, tgBot });

			// Try to edit the message
			await dcMessage.edit(messageObj.composed);
		} catch (err) {
			// Log it
			Application.logger.error(`[${bridge.name}] Could not edit Discord message:`, err);
		}
	}));

	// Make a promise which resolves when the tgBot is ready
	tgBot.ready = tgBot.getMe()
	  .then((bot) => {
		// Log the bot's info
		Application.logger.info(`Telegram: ${bot.username} (${bot.id})`);

		// Put the data on the bot
		tgBot.me = bot;
	  })
	  .catch((err) => {
		// Log the error(
		Application.logger.error("Failed at getting the Telegram bot's me-object:", err);

		// Pass it on
		throw err;
	  });
}

/*****************************
 * Export the setup function *
 *****************************/

module.exports = setup;<|MERGE_RESOLUTION|>--- conflicted
+++ resolved
@@ -136,9 +136,9 @@
  * @param {DiscordUserMap} dcUsers	A map between discord users and their IDs
  * @param {MessageMap} messageMap	Map between IDs of messages
  */
-function setup(tgBot, dcBot, dcUsers, messageMap) {
+async function setup(tgBot, dcBot, dcUsers, messageMap) {
 	// Start longpolling
-	const updateEmitter = makeUpdateEmitter(tgBot, Application.settings);
+	const updateEmitter = await makeUpdateEmitter(tgBot, Application.settings);
 
 	// Make the file sender
 	const sendFile = makeFileSender(tgBot, dcBot, dcUsers);
@@ -147,11 +147,7 @@
 	const wrapFunction = createMessageHandler(tgBot);
 
 	// Set up event listener for text messages from Telegram
-<<<<<<< HEAD
-	tgBot.on("text", wrapFunction(async (message, bridge) => {
-=======
-	updateEmitter.on("text", wrapFunction((message, bridge) => {
->>>>>>> bd94d703
+	updateEmitter.on("text", wrapFunction(async (message, bridge) => {
 
 		// Turn the text discord friendly
 		const messageObj = messageConverter({ message, dcUsers, tgBot });
@@ -171,8 +167,7 @@
 	}));
 
 	// Set up event listener for photo messages from Telegram
-<<<<<<< HEAD
-	tgBot.on("photo", wrapFunction(async (message, bridge) => {
+	updateEmitter.on("photo", wrapFunction(async (message, bridge) => {
 		try {
 			await sendFile({
 				discordChannel: bridge.discord.channel,
@@ -187,7 +182,7 @@
 	}));
 
 	// Set up event listener for stickers from Telegram
-	tgBot.on("sticker", wrapFunction(async (message, bridge) => {
+	updateEmitter.on("sticker", wrapFunction(async (message, bridge) => {
 		try {
 			await sendFile({
 				discordChannel: bridge.discord.channel,
@@ -202,7 +197,7 @@
 	}));
 
 	// Set up event listener for filetypes not caught by the other filetype handlers
-	tgBot.on("document", wrapFunction(async (message, bridge) => {
+	updateEmitter.on("document", wrapFunction(async (message, bridge) => {
 		try {
 			await sendFile({
 				discordChannel: bridge.discord.channel,
@@ -217,7 +212,7 @@
 	}));
 
 	// Set up event listener for voice messages
-	tgBot.on("voice", wrapFunction(async (message, bridge) => {
+	updateEmitter.on("voice", wrapFunction(async (message, bridge) => {
 		try {
 			await sendFile({
 				discordChannel: bridge.discord.channel,
@@ -232,7 +227,7 @@
 	}));
 
 	// Set up event listener for audio messages
-	tgBot.on("audio", wrapFunction(async (message, bridge) => {
+	updateEmitter.on("audio", wrapFunction(async (message, bridge) => {
 		try {
 			await sendFile({
 				discordChannel: bridge.discord.channel,
@@ -247,7 +242,7 @@
 	}));
 
 	// Set up event listener for video messages
-	tgBot.on("video", wrapFunction(async (message, bridge) => {
+	updateEmitter.on("video", wrapFunction(async (message, bridge) => {
 		try {
 			await sendFile({
 				discordChannel: bridge.discord.channel,
@@ -262,95 +257,13 @@
 	}));
 
 	// Set up event listener for message edits
-	tgBot.on("messageEdit", wrapFunction(async (tgMessage, bridge) => {
+	updateEmitter.on("messageEdit", wrapFunction(async (tgMessage, bridge) => {
 		try {
 			// Wait for the Discord bot to become ready
 			await dcBot.ready;
 
 			// Try to get the corresponding message in Discord
 			const dcMessageId = messageMap.getCorresponding(MessageMap.TELEGRAM_TO_DISCORD, tgMessage.message_id);
-=======
-	updateEmitter.on("photo", wrapFunction((message, bridge) => {
-		sendFile({
-			discordChannel: bridge.discord.channel,
-			message,
-			fileId: message.photo[message.photo.length-1].file_id,
-			fileName: "photo.jpg",	// Telegram will convert it to jpg no matter what filetype is actually sent
-			caption: message.caption
-		  })
-		  .catch((err) => Application.logger.error(`[${bridge.name}] Could not send photo`, err));
-	}));
-
-	// Set up event listener for stickers from Telegram
-	updateEmitter.on("sticker", wrapFunction((message, bridge) => {
-		sendFile({
-			discordChannel: bridge.discord.channel,
-			message,
-			fileId: message.sticker.thumb.file_id,
-			fileName: "sticker.webp",	// Telegram will insist that it is a jpg, but it really is a webp
-			caption: Application.settings.telegram.sendEmojiWithStickers ? message.sticker.emoji : undefined
-		  })
-		  .catch((err) => Application.logger.error(`[${bridge.name}] Could not send sticker`, err));
-	}));
-
-	// Set up event listener for filetypes not caught by the other filetype handlers
-	updateEmitter.on("document", wrapFunction((message, bridge) => {
-		sendFile({
-			discordChannel: bridge.discord.channel,
-			message,
-			fileId: message.document.file_id,
-			fileName: message.document.file_name,
-			resolveExtension: false
-		  })
-		  .catch((err) => Application.logger.error(`[${bridge.name}] Could not send document`, err));
-	}));
-
-	// Set up event listener for voice messages
-	updateEmitter.on("voice", wrapFunction((message, bridge) => {
-		sendFile({
-			discordChannel: bridge.discord.channel,
-			message,
-			fileId: message.voice.file_id,
-			fileName: "voice" + "." + mime.getExtension(message.voice.mime_type),
-			resolveExtension: false
-		  })
-		  .catch((err) => Application.logger.error(`[${bridge.name}] Could not send voice`, err));
-	}));
-
-	// Set up event listener for audio messages
-	updateEmitter.on("audio", wrapFunction((message, bridge) => {
-		sendFile({
-			discordChannel: bridge.discord.channel,
-			message,
-			fileId: message.audio.file_id,
-			fileName: message.audio.title,
-			resolveExtension: true
-		  })
-		  .catch((err) => Application.logger.error(`[${bridge.name}] Could not send audio`, err));
-	}));
-
-	// Set up event listener for video messages
-	updateEmitter.on("video", wrapFunction((message, bridge) => {
-		sendFile({
-			discordChannel: bridge.discord.channel,
-			message,
-			fileId: message.video.file_id,
-			fileName: "video" + "." + mime.getExtension(message.video.mime_type),
-			resolveExtension: false
-		  })
-		  .catch((err) => Application.logger.error(`[${bridge.name}] Could not send video`, err));
-	}));
-
-	// Set up event listener for message edits
-	updateEmitter.on("messageEdit", wrapFunction((tgMessage, bridge) => {
-		// Wait for the Discord bot to become ready
-		dcBot.ready
-		  // Try to get the corresponding message in Discord
-		  .then(() => messageMap.getCorresponding(MessageMap.TELEGRAM_TO_DISCORD, tgMessage.message_id))
-		  // Get the message from Discord
-		  .then((dcMessageId) => dcBot.channels.get(bridge.discord.channel).fetchMessage(dcMessageId))
-		  .then((dcMessage) => {
->>>>>>> bd94d703
 
 			// Get the message from Discord
 			const dcMessage = await dcBot.channels.get(bridge.discord.channel).fetchMessage(dcMessageId);
