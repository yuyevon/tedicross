--- conflicted
+++ resolved
@@ -28,7 +28,6 @@
  */
 async function clearInitialUpdates(bot, offset = 0) {
 	// Get updates for the bot
-<<<<<<< HEAD
 	const updates = await bot.getUpdates({offset, timeout: 0});
 
 	// Hold the newest offset
@@ -37,25 +36,11 @@
 	// Have all old updates been fetched?
 	if (updates.length !== 0) {
 		// Nope. Run it again
-		let newOffset = updates[updates.length - 1].update_id + 1;
+		const newOffset = updates[updates.length - 1].update_id + 1;
 		newestOffset = await clearInitialUpdates(bot, newOffset);
 	}
 
 	return newestOffset;
-=======
-	return bot.getUpdates({offset, timeout: 0})
-	  .then((updates) => {
-		// Have all old updates been fetched?
-		if (updates.length === 0) {
-			// Yup. This is the correct offset
-			return offset;
-		} else {
-			// Nope. Run it again
-			const newOffset = updates[updates.length - 1].update_id + 1;
-			return clearInitialUpdates(bot, newOffset);
-		}
-	  });
->>>>>>> 0b1adc15
 }
 
 /**
