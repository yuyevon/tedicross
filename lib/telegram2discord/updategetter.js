--- conflicted
+++ resolved
@@ -63,63 +63,19 @@
 			Application.logger.log("Fetching Telegram updates");
 		}
 
-<<<<<<< HEAD
 		try {
 			// Do the fetching
 			const updates = await bot.getUpdates({offset, timeout: DEFAULT_TIMEOUT});
 
-			// Iterate over the updates
-			updates.forEach((update) => {
-
-				// Update the offset
-				offset = update.update_id + 1;
-
-				// Check what type of update this is
-				if (update.message !== undefined || update.channel_post !== undefined) {
-					// Extract the message. Treat ordinary messages and channel posts the same
-					const message = update.message || update.channel_post;
-
-					// Determine type
-					if (message.text !== undefined) {
-						emitter.emit("text", message);
-					} else if (message.photo !== undefined) {
-						emitter.emit("photo", message);
-					} else if (message.document !== undefined) {
-						emitter.emit("document", message);
-					} else if (message.voice !== undefined) {
-						emitter.emit("voice", message);
-					} else if (message.audio !== undefined) {
-						emitter.emit("audio", message);
-					} else if (message.voice !== undefined) {
-						emitter.emit("voice", message);
-					} else if (message.video !== undefined) {
-						emitter.emit("video", message);
-					} else if (message.sticker !== undefined) {
-						emitter.emit("sticker", message);
-					}
-				} else if (update.edited_message !== undefined) {
-					// Extract the message
-					const message = update.edited_message;
-
-					// This is an update to a message
-					emitter.emit("messageEdit", message);
-				}
-			});
+			// Process them and get the new offset
+			offset = handleUpdates(updates, emitter) + 1;
 		} catch (err) {
-		  	 Application.logger.error("Couldn't fetch Telegram messages. Reason:", `${err.name}: ${err.message}` + Application.settings.debug ? err.stack : '');
+			// Could not get updates... Probably some network error
+			Application.logger.error("Couldn't fetch Telegram messages. Reason:", `${err.name}: ${err.message}` + Application.settings.debug ? err.stack : '');
 		}
-
+		
 		// Do it again
 		fetchUpdates();
-=======
-		// Do the fetching
-		bot.getUpdates({offset, timeout: DEFAULT_TIMEOUT})
-		  .then((updates) => {
-			offset = handleUpdates(updates, emitter) + 1;
-		  })
-		  .catch((err) => Application.logger.error("Couldn't fetch Telegram messages. Reason:", `${err.name}: ${err.message}` + Application.settings.debug ? err.stack : ''))
-		  .then(fetchUpdates);	// Get more updates regardless of what happens
->>>>>>> f211938f
 	}
 
 	// Mix the emitter into the bot
